from sqlalchemy import create_engine, text
from sqlalchemy.orm import sessionmaker
import sys
import os
from pathlib import Path
import logging
from datetime import datetime, timedelta, timezone

ROOT_DIR = Path(__file__).parent.parent
sys.path.append(str(ROOT_DIR))
from app.core.config import settings

logging.basicConfig(level=logging.INFO)
logger = logging.getLogger(__name__)

def clean_database():
    """Clean all data and schema from the database"""
    try:
        # Create database engine
        engine = create_engine(settings.SQLALCHEMY_DATABASE_URI)
        SessionLocal = sessionmaker(autocommit=False, autoflush=False, bind=engine)

        # SQL script to completely clean the database
        cleanup_script = r"""
        -- 1. Drop all tables if they exist (in reverse order to respect foreign keys)
        DROP TABLE IF EXISTS borrowing_records CASCADE;
        DROP TABLE IF EXISTS book_copies CASCADE;
        DROP TABLE IF EXISTS books CASCADE;
        DROP TABLE IF EXISTS authors CASCADE;
        DROP TABLE IF EXISTS publishers CASCADE;
        DROP TABLE IF EXISTS dewey_categories CASCADE;
        DROP TABLE IF EXISTS languages CASCADE;
        DROP TABLE IF EXISTS students CASCADE;

        -- 2. Drop all enum types if they exist
        DROP TYPE IF EXISTS book_status CASCADE;
        DROP TYPE IF EXISTS book_condition CASCADE;
        DROP TYPE IF EXISTS acquisition_type CASCADE;
        DROP TYPE IF EXISTS borrow_status CASCADE;
        DROP TYPE IF EXISTS student_status CASCADE;

        COMMIT;
        """

        # Execute the cleanup script
        with SessionLocal() as db:
            logger.info("Starting database cleanup...")
            db.execute(text(cleanup_script))
            db.commit()
            logger.info("Database cleanup completed successfully!")
            logger.info("All tables, enums, and data have been removed.")
            logger.info("Database is now empty and ready for initialization.")
        return True
    except Exception as e:
        logger.error(f"Database cleanup failed: {e}")
        return False

def init_db():
    """Initialize the database with tables and sample data"""
    try:
        # Create database engine
        engine = create_engine(settings.SQLALCHEMY_DATABASE_URI)
        SessionLocal = sessionmaker(autocommit=False, autoflush=False, bind=engine)

        # SQL script for schema and data initialization
        sql_script = r"""
-- Enable UUID extension
CREATE EXTENSION IF NOT EXISTS "uuid-ossp";

-- Set timezone to UTC for consistency
SET timezone = 'UTC';

-- Drop existing enum types if they exist
DROP TYPE IF EXISTS book_status CASCADE;
DROP TYPE IF EXISTS book_condition CASCADE;
DROP TYPE IF EXISTS acquisition_type CASCADE;
DROP TYPE IF EXISTS borrow_status CASCADE;
DROP TYPE IF EXISTS student_status CASCADE;

-- Create enum types 
CREATE TYPE book_status AS ENUM ('available', 'borrowed', 'missing', 'unpublished', 'disposed');
CREATE TYPE book_condition AS ENUM ('new', 'good', 'fair', 'poor', 'damaged');
CREATE TYPE acquisition_type AS ENUM ('purchased', 'donated');
CREATE TYPE student_status AS ENUM ('active', 'inactive', 'suspended');
CREATE TYPE borrow_status AS ENUM ('borrowed', 'returned', 'overdue', 'lost');

-- Drop tables if they exist (in reverse order to respect foreign keys)
DROP TABLE IF EXISTS borrowing_records CASCADE;
DROP TABLE IF EXISTS book_copies CASCADE;
DROP TABLE IF EXISTS book_locations CASCADE;
DROP TABLE IF EXISTS books CASCADE;
DROP TABLE IF EXISTS authors CASCADE;
DROP TABLE IF EXISTS publishers CASCADE;
DROP TABLE IF EXISTS dewey_categories CASCADE;
DROP TABLE IF EXISTS languages CASCADE;
DROP TABLE IF EXISTS students CASCADE;

-- Create tables

-- Languages
CREATE TABLE languages (
    language_code VARCHAR(3) PRIMARY KEY,
    language_name VARCHAR(50) NOT NULL UNIQUE,
    created_at TIMESTAMP DEFAULT CURRENT_TIMESTAMP
);

-- Book Locations
CREATE TABLE book_locations (
    location_id SERIAL PRIMARY KEY,
    location_name VARCHAR(255) NOT NULL UNIQUE,
    location_description TEXT,
    location_qr_code UUID DEFAULT uuid_generate_v4() UNIQUE,
    created_at TIMESTAMP DEFAULT CURRENT_TIMESTAMP,
    updated_at TIMESTAMP DEFAULT CURRENT_TIMESTAMP
);

-- Authors
CREATE TABLE authors (
    author_id SERIAL PRIMARY KEY,
    author_name VARCHAR(255) NOT NULL UNIQUE
);

-- Publishers
CREATE TABLE publishers (
    publisher_id SERIAL PRIMARY KEY,
    publisher_name VARCHAR(128) NOT NULL UNIQUE
);

-- Dewey Categories
CREATE TABLE dewey_categories (
    category_id SERIAL PRIMARY KEY,
    category_code VARCHAR(20) NOT NULL UNIQUE,
    category_name VARCHAR(100) NOT NULL,
    parent_id INTEGER REFERENCES dewey_categories(category_id),
    CONSTRAINT valid_dewey_code CHECK (category_code ~ '^[0-9]{3}(\\.[0-9]+)?$')
);

-- Students
CREATE TABLE students (
    matric_number VARCHAR(20) PRIMARY KEY,
    full_name VARCHAR(255) NOT NULL,
    email VARCHAR(255) NOT NULL UNIQUE,
    status student_status DEFAULT 'active',
    created_at TIMESTAMP WITH TIME ZONE DEFAULT CURRENT_TIMESTAMP,
    updated_at TIMESTAMP WITH TIME ZONE DEFAULT CURRENT_TIMESTAMP,
    telegram_id VARCHAR(50) UNIQUE,
    CONSTRAINT valid_matric CHECK (matric_number ~ '^A[0-9]{7}[A-Za-z]$')
);
CREATE INDEX idx_student_status ON students(status);

-- Books
CREATE TABLE books (
    book_id SERIAL PRIMARY KEY,
    isbn VARCHAR(20) UNIQUE,
    title VARCHAR(255) NOT NULL,
    call_number VARCHAR(50) NOT NULL,
    author_id INTEGER NOT NULL REFERENCES authors(author_id),
    publisher_id INTEGER REFERENCES publishers(publisher_id),
    publication_year SMALLINT,
    language_code VARCHAR(3) REFERENCES languages(language_code),
    category_id INTEGER NOT NULL REFERENCES dewey_categories(category_id),
    created_at TIMESTAMP DEFAULT CURRENT_TIMESTAMP,
    updated_at TIMESTAMP DEFAULT CURRENT_TIMESTAMP,
    CONSTRAINT valid_call_number CHECK (call_number ~ '^[0-9]{3}_[A-Z]{3}$')
);
CREATE INDEX idx_books_title ON books(title);
CREATE INDEX idx_books_isbn ON books(isbn);
CREATE INDEX idx_books_call_number ON books(call_number);

-- Book Copies
CREATE TABLE book_copies (
    copy_id SERIAL PRIMARY KEY,
    book_id INTEGER NOT NULL REFERENCES books(book_id),
    qr_code UUID DEFAULT uuid_generate_v4(),
    acquisition_type acquisition_type NOT NULL,
    acquisition_date DATE NOT NULL,
    price NUMERIC(10,2),
    condition book_condition DEFAULT 'good',
    status book_status DEFAULT 'available',
    location_id INTEGER REFERENCES book_locations(location_id),
    notes TEXT,
    created_at TIMESTAMP DEFAULT CURRENT_TIMESTAMP,
    updated_at TIMESTAMP DEFAULT CURRENT_TIMESTAMP
);
CREATE INDEX idx_book_copies_status ON book_copies(status);
CREATE INDEX idx_book_copies_location ON book_copies(location_id);

-- Borrowing Records
CREATE TABLE borrowing_records (
    borrow_id SERIAL PRIMARY KEY,
    copy_id INTEGER NOT NULL REFERENCES book_copies(copy_id),
    matric_number VARCHAR(20) NOT NULL REFERENCES students(matric_number),
    borrow_date TIMESTAMP WITH TIME ZONE DEFAULT CURRENT_TIMESTAMP,
    due_date TIMESTAMP WITH TIME ZONE NOT NULL,
    extension_date TIMESTAMP WITH TIME ZONE,
    return_date TIMESTAMP WITH TIME ZONE,
    status borrow_status DEFAULT 'borrowed',
    created_at TIMESTAMP WITH TIME ZONE DEFAULT CURRENT_TIMESTAMP,
    updated_at TIMESTAMP WITH TIME ZONE DEFAULT CURRENT_TIMESTAMP,
    CONSTRAINT valid_dates CHECK (borrow_date <= due_date),
    CONSTRAINT valid_extension CHECK (extension_date IS NULL OR extension_date < due_date),
    CONSTRAINT valid_return CHECK (return_date IS NULL OR return_date >= borrow_date)
);
CREATE INDEX idx_borrowing_status ON borrowing_records(status);
CREATE INDEX idx_borrowing_due_date ON borrowing_records(due_date);
CREATE INDEX idx_borrowing_matric ON borrowing_records(matric_number);

-- Insert sample data

-- Insert languages
INSERT INTO languages (language_code, language_name) VALUES
    ('eng', 'English'),
    ('chi', 'Chinese'),
    ('jpn', 'Japanese'),
    ('kor', 'Korean'),
    ('mal', 'Malay'),
    ('tam', 'Tamil'),
    ('spa', 'Spanish'),
    ('fre', 'French'),
    ('ger', 'German'),
    ('rus', 'Russian');

-- Insert Dewey categories (main classes)
INSERT INTO dewey_categories (category_code, category_name, parent_id) VALUES
    ('000', 'General Knowledge & Information', NULL),
    ('100', 'Philosophy & Psychology', NULL),
    ('200', 'Religion', NULL),
    ('300', 'Social Sciences', NULL),
    ('400', 'Language', NULL),
    ('500', 'Science', NULL),
    ('600', 'Technology & Medicine', NULL),
    ('700', 'Arts & Recreation', NULL),
    ('800', 'Literature', NULL),
    ('900', 'History & Geography', NULL);

-- Insert Dewey subcategories
INSERT INTO dewey_categories (category_code, category_name, parent_id) VALUES
    ('004', 'Computer Science', 1),
    ('005', 'Programming', 1),
    ('150', 'Psychology', 2),
    ('220', 'Bible', 3),
    ('330', 'Economics', 4),
    ('370', 'Education', 4),
    ('420', 'English & Old English', 5),
    ('501', 'Theory of Science', 6),
    ('510', 'Mathematics', 6),
    ('550', 'Earth Sciences', 6),
    ('570', 'Biology', 6),
    ('610', 'Medicine', 7),
    ('641', 'Food & Drink', 7),
    ('741', 'Drawing & Drawings', 8),
    ('780', 'Music', 8),
    ('813', 'American Fiction', 9),
    ('823', 'English Fiction', 9),
    ('954', 'South Asia; India', 10);

-- Insert authors
INSERT INTO authors (author_name) VALUES
    ('J.K. Rowling'),
    ('George Orwell'),
    ('Jane Austen'),
    ('F. Scott Fitzgerald'),
    ('Harper Lee'),
    ('Agatha Christie'),
    ('J.R.R. Tolkien'),
    ('Charles Dickens'),
    ('Mark Twain'),
    ('Leo Tolstoy'),
    ('Haruki Murakami'),
    ('Gabriel García Márquez'),
    ('Margaret Atwood'),
    ('Neil Gaiman'),
    ('Stephen King'),
    ('Thomas H. Cormen'),
    ('Stuart Russell'),
    ('Lillian Pierson'),
    ('Andrew S. Tanenbaum'),
    ('Oxford University Press'),
    ('Yuval Noah Harari'),
    ('Malcolm Gladwell'),
    ('Bill Bryson'),
    ('Daniel Kahneman'),
    ('Cal Newport'),
    ('James Clear'),
    ('Angela Duckworth'),
    ('Simon Sinek'),
    ('Adam Grant'),
    ('Brene Brown');

-- Insert publishers
INSERT INTO publishers (publisher_name) VALUES
    ('Penguin Random House'),
    ('HarperCollins'),
    ('Simon & Schuster'),
    ('Hachette Book Group'),
    ('Macmillan Publishers'),
    ('Oxford University Press'),
    ('Cambridge University Press'),
    ('Scholastic'),
    ('Wiley'),
    ('Pearson Education'),
    ('MIT Press'),
    ('Princeton University Press'),
    ('Springer'),
    ('Addison-Wesley'),
    ('O''Reilly Media'),
    ('Bloomsbury'),
    ('Vintage Books'),
    ('Little, Brown and Company'),
    ('Riverhead Books'),
    ('Crown Publishing Group');

-- Insert book locations
INSERT INTO book_locations (location_name, location_description) VALUES
    ('Main Shelf A', 'Main book area, including literature and history books'),
    ('Main Shelf B', 'Science and technology book area'),
    ('Main Shelf C', 'Art and music book area'),
    ('Reference Book Area', 'Reference book and tool book area'),
    ('Journal Area', 'Journal and magazine area'),
    ('New Book Display Area', 'New book display area'),
    ('Special Collection Area', 'Rare book and special collection area'),
    ('Computer Science Area', 'Computer science book area'),
    ('Medical Area', 'Medical book area'),
    ('Study Room A', 'Quiet study area'),
    ('Study Room B', 'Group study area'),
    ('Electronic Resource Area', 'Electronic resource and multimedia area'),
    ('Children''s Book Area', 'Children''s book area'),
    ('Foreign Language Book Area', 'Foreign language book area'),
    ('Ancient Book Area', 'Ancient book and precious document area'),
    ('Multimedia Area', 'Multimedia resource area'),
    ('Self-Study Room', 'Self-study and reading area'),
    ('Discussion Room', 'Group discussion area'),
    ('Reading Room', 'Reading and reference area'),
    ('Exhibition Area', 'Book exhibition and display area');

-- Insert students
INSERT INTO students (matric_number, full_name, email, status, telegram_id) VALUES
    ('A1234567B', 'John Smith', 'john.smith@u.nus.edu', 'active', '123456789'),
    ('A2345678C', 'Emma Wong', 'emma.wong@u.nus.edu', 'active', '234567890'),
    ('A3456789D', 'David Tan', 'david.tan@u.nus.edu', 'active', '345678901'),
    ('A4567890E', 'Sarah Johnson', 'sarah.j@u.nus.edu', 'active', '456789012'),
    ('A5678901F', 'Michael Zhang', 'michael.z@u.nus.edu', 'active', '567890123'),
    ('A6789012G', 'Linda Kumar', 'linda.k@u.nus.edu', 'active', '678901234'),
    ('A7890123H', 'James Wilson', 'james.w@u.nus.edu', 'inactive', '789012345'),  
    ('A8901234J', 'Olivia Lee', 'olivia.l@u.nus.edu', 'active', '890123456'),
    ('A9012345K', 'Robert Chen', 'robert.c@u.nus.edu', 'suspended', '901234567'),
    ('A0123456L', 'Jennifer Lim', 'jennifer.l@u.nus.edu', 'active', '012345678'),
    ('A1122334M', 'Alex Thompson', 'alex.t@u.nus.edu', 'active', '112233445'),
    ('A2233445N', 'Sophia Park', 'sophia.p@u.nus.edu', 'active', '223344556'),
    ('A3344556O', 'William Brown', 'william.b@u.nus.edu', 'active', '334455667'),
    ('A4455667P', 'Isabella Garcia', 'isabella.g@u.nus.edu', 'active', '445566778'),
    ('A5566778Q', 'Ethan Kim', 'ethan.k@u.nus.edu', 'active', '556677889'),
    ('A6677889R', 'Mia Patel', 'mia.p@u.nus.edu', 'active', '667788990'),
    ('A7788990S', 'Noah Anderson', 'noah.a@u.nus.edu', 'active', '778899001'),
    ('A8899001T', 'Ava Martinez', 'ava.m@u.nus.edu', 'active', '889900112'),
    ('A9900112U', 'Lucas Wang', 'lucas.w@u.nus.edu', 'active', '990011223'),
    ('A0011223V', 'Ruofan Xu', 'ruofan.x@u.nus.edu', 'active', '6640904968'),
    ('A0012345X', 'Jing Han', 'han_jing@u.nus.edu', 'active', '883061077'),
    ('A6666666A', 'Selvia T', 'selvia_t@u.nus.edu', 'active', '962442060');

-- Insert books
INSERT INTO books (isbn, title, call_number, author_id, publisher_id, publication_year, language_code, category_id) VALUES
    ('9780747532743', 'Harry Potter and the Philosopher''s Stone', '800_ROW', 1, 8, 1997, 'eng', 17),
    ('9780451524935', '1984', '800_ORW', 2, 1, 1949, 'eng', 17),
    ('9780141439518', 'Pride and Prejudice', '800_AUS', 3, 1, 1813, 'eng', 17),
    ('9780743273565', 'The Great Gatsby', '800_FIT', 4, 3, 1925, 'eng', 16),
    ('9780061120084', 'To Kill a Mockingbird', '800_LEE', 5, 2, 1960, 'eng', 16),
    ('9780062073488', 'Murder on the Orient Express', '800_CHR', 6, 2, 1934, 'eng', 17),
    ('9780547928227', 'The Hobbit', '800_TOL', 7, 8, 1937, 'eng', 17),
    ('9780141439563', 'A Tale of Two Cities', '800_DIC', 8, 1, 1859, 'eng', 17),
    ('9780143107422', 'Adventures of Huckleberry Finn', '800_TWA', 9, 1, 1884, 'eng', 16),
    ('9780198800545', 'War and Peace', '800_TOL', 10, 6, 1869, 'eng', 17),
    ('9780307593313', '1Q84', '800_MUR', 11, 1, 2009, 'eng', 17),
    ('9780060883287', 'One Hundred Years of Solitude', '800_MAR', 12, 2, 1967, 'eng', 17),
    ('9780385490818', 'The Handmaid''s Tale', '800_ATW', 13, 1, 1985, 'eng', 17),
    ('9780062059888', 'American Gods', '800_GAI', 14, 2, 2001, 'eng', 17),
    ('9781501142970', 'The Shining', '800_KIN', 15, 3, 1977, 'eng', 16),
    ('9780262033848', 'Introduction to Algorithms', '001_MIT', 16, 11, 2009, 'eng', 2),
    ('9780134670942', 'Artificial Intelligence: A Modern Approach', '001_RUS', 17, 10, 2016, 'eng', 2),
    ('9781119293491', 'Data Science For Dummies', '001_PIC', 18, 9, 2017, 'eng', 2),
    ('9780132126953', 'Computer Networks', '001_TAN', 19, 10, 2013, 'eng', 2),
    ('9780199571857', 'Oxford Handbook of Clinical Medicine', '610_LON', 20, 6, 2017, 'eng', 12),
    ('9780062316097', 'Sapiens: A Brief History of Humankind', '300_HAR', 21, 2, 2014, 'eng', 3),
    ('9780316478526', 'Outliers: The Story of Success', '300_GLA', 22, 3, 2008, 'eng', 3),
    ('9780767908184', 'A Short History of Nearly Everything', '500_BRY', 23, 1, 2003, 'eng', 5),
    ('9780374533557', 'Thinking, Fast and Slow', '150_KAH', 24, 4, 2011, 'eng', 3),
    ('9781455586691', 'Deep Work', '650_NEW', 25, 5, 2016, 'eng', 3),
    ('9780735211292', 'Atomic Habits', '150_CLE', 26, 1, 2018, 'eng', 3),
    ('9781501111105', 'Grit: The Power of Passion and Perseverance', '150_DUC', 27, 3, 2016, 'eng', 3),
    ('9781591846352', 'Start with Why', '650_SIN', 28, 3, 2009, 'eng', 3),
    ('9781982137278', 'Think Again', '150_GRA', 29, 3, 2021, 'eng', 3),
    ('9781592408412', 'Daring Greatly', '150_BRO', 30, 1, 2012, 'eng', 3);

-- Insert book copies
INSERT INTO book_copies (book_id, acquisition_type, acquisition_date, price, condition, status, location_id) VALUES
    (1, 'purchased', '2020-01-15', 15.99, 'good', 'available', 1),
    (1, 'purchased', '2020-01-15', 15.99, 'good', 'available', 2),
    (2, 'purchased', '2019-11-20', 12.50, 'good', 'available', 4),
    (3, 'donated', '2018-05-12', NULL, 'fair', 'available', 3),
    (4, 'purchased', '2020-06-30', 14.95, 'good', 'available', 1),
    (5, 'purchased', '2019-08-18', 16.99, 'good', 'borrowed', 5),
    (6, 'donated', '2017-12-05', NULL, 'fair', 'available', 4),
    (7, 'purchased', '2021-02-28', 19.99, 'new', 'available', 3),
    (8, 'donated', '2018-03-17', NULL, 'poor', 'missing', 6),
    (9, 'purchased', '2020-09-12', 13.50, 'good', 'available', 2),
    (10, 'purchased', '2019-07-23', 22.99, 'good', 'available', 2),
    (11, 'purchased', '2021-01-09', 24.99, 'new', 'available', 3),
    (12, 'donated', '2016-11-30', NULL, 'fair', 'available', 5),
    (13, 'purchased', '2020-05-15', 18.75, 'good', 'borrowed', 1),
    (14, 'purchased', '2021-03-11', 20.50, 'new', 'available', 4),
    (15, 'purchased', '2019-10-25', 17.99, 'good', 'available', 3),
    (16, 'purchased', '2021-02-05', 65.99, 'good', 'available', 8),
    (17, 'purchased', '2022-01-15', 89.99, 'new', 'borrowed', 8),
    (18, 'donated', '2020-06-17', NULL, 'good', 'available', 5),
    (19, 'purchased', '2021-09-30', 72.50, 'good', 'available', 8),
    (20, 'purchased', '2022-05-12', 59.99, 'new', 'available', 9),
    (21, 'purchased', '2022-01-15', 29.99, 'new', 'available', 2),
    (21, 'purchased', '2022-01-15', 29.99, 'new', 'borrowed', 3),
    (22, 'purchased', '2021-06-20', 24.99, 'good', 'available', 5),
    (23, 'purchased', '2020-11-10', 27.50, 'good', 'available', 4),
    (24, 'purchased', '2021-03-05', 32.99, 'new', 'borrowed', 6),
    (25, 'purchased', '2022-02-28', 26.99, 'new', 'available', 3),
    (26, 'purchased', '2022-03-15', 28.99, 'new', 'borrowed', 2),
    (27, 'purchased', '2021-09-20', 25.99, 'good', 'available', 3),
    (28, 'purchased', '2020-12-10', 23.99, 'good', 'available', 5),
    (29, 'purchased', '2022-04-05', 27.99, 'new', 'borrowed', 1),
    (30, 'purchased', '2021-11-15', 26.99, 'good', 'available', 4);

-- Insert borrowing records (simplified with no duplicate copy_id usage)
INSERT INTO borrowing_records (copy_id, matric_number, borrow_date, due_date, return_date, status) VALUES
    -- Regular returned books (mostly 14 days default, some custom periods)
    (1, 'A1234567B', '2025-04-05 00:00:00+00:00', '2025-04-19 00:00:00+00:00', '2025-04-17 00:00:00+00:00', 'returned'),  -- 14 days, returned early
    (2, 'A2345678C', '2025-04-12 00:00:00+00:00', '2025-04-26 00:00:00+00:00', '2025-04-24 00:00:00+00:00', 'returned'),  -- 14 days, returned early
    (3, 'A3456789D', '2025-04-13 00:00:00+00:00', '2025-04-20 00:00:00+00:00', '2025-04-20 00:00:00+00:00', 'returned'),  -- 7 days, returned on time
    (4, 'A4567890E', '2025-04-14 00:00:00+00:00', '2025-04-28 00:00:00+00:00', '2025-04-28 00:00:00+00:00', 'returned'),  -- 14 days, returned on time
    (5, 'A5678901F', '2025-04-15 00:00:00+00:00', '2025-05-15 00:00:00+00:00', '2025-05-10 00:00:00+00:00', 'returned'), -- 30 days, returned early
    (6, 'A6789012G', '2025-04-16 00:00:00+00:00', '2025-04-30 00:00:00+00:00', '2025-04-30 00:00:00+00:00', 'returned'),  -- 14 days, returned on time
    (7, 'A7890123H', '2025-04-17 00:00:00+00:00', '2025-05-01 00:00:00+00:00', '2025-05-01 00:00:00+00:00', 'returned'),  -- 14 days, returned on time
    (8, 'A8901234J', '2025-04-18 00:00:00+00:00', '2025-05-18 00:00:00+00:00', '2025-05-15 00:00:00+00:00', 'returned'), -- 30 days, returned early
    (9, 'A0123456L', '2025-04-19 00:00:00+00:00', '2025-05-03 00:00:00+00:00', '2025-05-03 00:00:00+00:00', 'returned'),  -- 14 days, returned on time
    (10, 'A9012345K', '2025-04-20 00:00:00+00:00', '2025-05-04 00:00:00+00:00', '2025-05-04 00:00:00+00:00', 'returned'),  -- 14 days, returned on time

    -- Currently borrowed books (mostly 14 days default, some custom periods)
<<<<<<< HEAD
    (11, 'A1122334M', '2025-05-01', '2025-05-15', NULL, 'borrowed'),       -- 14 days
    (12, 'A2233445N', '2025-05-02', '2025-05-16', NULL, 'borrowed'),       -- 14 days
    (13, 'A3344556O', '2025-05-03', '2025-05-10', NULL, 'borrowed'),       -- 7 days
    (14, 'A4455667P', '2025-05-04', '2025-06-03', NULL, 'borrowed'),       -- 30 days
    (15, 'A5566778Q', '2025-05-05', '2025-05-19', NULL, 'borrowed'),       -- 14 days
    (16, 'A0011223V', '2025-08-11', '2025-08-25', NULL, 'borrowed'),       -- 14 days, due soon
=======
    (11, 'A1122334M', '2025-05-01 00:00:00+00:00', '2025-05-15 00:00:00+00:00', NULL, 'borrowed'),       -- 14 days
    (12, 'A2233445N', '2025-05-02 00:00:00+00:00', '2025-05-16 00:00:00+00:00', NULL, 'borrowed'),       -- 14 days
    (13, 'A3344556O', '2025-05-03 00:00:00+00:00', '2025-05-10 00:00:00+00:00', NULL, 'borrowed'),       -- 7 days
    (14, 'A4455667P', '2025-05-04 00:00:00+00:00', '2025-06-03 00:00:00+00:00', NULL, 'borrowed'),       -- 30 days
    (15, 'A5566778Q', '2025-05-05 00:00:00+00:00', '2025-05-19 00:00:00+00:00', NULL, 'borrowed'),       -- 14 days
>>>>>>> b6bc9403

    -- Overdue books (mostly 14 days default, some custom periods)
    (16, 'A6677889R', '2025-04-20 00:00:00+00:00', '2025-05-04 00:00:00+00:00', NULL, 'borrowed'),       -- 14 days, overdue
    (17, 'A7788990S', '2025-04-25 00:00:00+00:00', '2025-05-09 00:00:00+00:00', NULL, 'borrowed'),       -- 14 days, overdue
    (18, 'A8899001T', '2025-04-28 00:00:00+00:00', '2025-05-05 00:00:00+00:00', NULL, 'borrowed'),       -- 7 days, overdue

    -- More returned books (mostly 14 days default)
    (19, 'A9900112U', '2025-04-15 00:00:00+00:00', '2025-04-29 00:00:00+00:00', '2025-04-29 00:00:00+00:00', 'returned'), -- 14 days, returned on time
    (20, 'A0011223V', '2025-04-20 00:00:00+00:00', '2025-05-20 00:00:00+00:00', '2025-05-18 00:00:00+00:00', 'returned'), -- 30 days, returned early

    -- Overdue and returned late (mostly 14 days default)
    (21, 'A1234567B', '2025-04-01 00:00:00+00:00', '2025-04-15 00:00:00+00:00', '2025-04-19 00:00:00+00:00', 'returned'), -- 14 days, returned 4 days late
    (22, 'A2345678C', '2025-04-05 00:00:00+00:00', '2025-04-19 00:00:00+00:00', '2025-04-25 00:00:00+00:00', 'returned'), -- 14 days, returned 6 days late
    (23, 'A3456789D', '2025-04-10 00:00:00+00:00', '2025-04-17 00:00:00+00:00', '2025-04-22 00:00:00+00:00', 'returned'), -- 7 days, returned 5 days late

    -- Severely overdue (mostly 14 days default)
    (24, 'A4567890E', '2025-04-15 00:00:00+00:00', '2025-04-29 00:00:00+00:00', NULL, 'borrowed'),       -- 14 days, severely overdue
    (25, 'A5678901F', '2025-04-20 00:00:00+00:00', '2025-05-20 00:00:00+00:00', NULL, 'borrowed'),       -- 30 days, severely overdue

    -- Extended and returned on time (mostly 14 days default)
    (26, 'A6789012G', '2025-04-01 00:00:00+00:00', '2025-04-15 00:00:00+00:00', '2025-04-29 00:00:00+00:00', 'returned'), -- 14 days, extended and returned
    (27, 'A7890123H', '2025-04-05 00:00:00+00:00', '2025-04-19 00:00:00+00:00', '2025-05-02 00:00:00+00:00', 'returned'), -- 14 days, extended and returned

    -- Extended and still borrowed (mostly 14 days default)
    (28, 'A8901234J', '2025-04-15 00:00:00+00:00', '2025-04-29 00:00:00+00:00', NULL, 'borrowed'),       -- 14 days, extended
    (29, 'A9012345K', '2025-04-20 00:00:00+00:00', '2025-05-20 00:00:00+00:00', NULL, 'borrowed'),       -- 30 days, extended

    -- Extended but overdue (mostly 14 days default)
<<<<<<< HEAD
    (30, 'A0123456L', '2025-04-25', '2025-05-09', NULL, 'borrowed'),       -- 14 days, extended but overdue
    (19, 'A0011223V', '2025-07-10', '2025-07-24', NULL, 'borrowed');       -- 14 days, extended but overdue
=======
    (30, 'A0123456L', '2025-04-25 00:00:00+00:00', '2025-05-09 00:00:00+00:00', NULL, 'borrowed');       -- 14 days, extended but overdue
>>>>>>> b6bc9403

-- Update book copy status to match borrowing records
UPDATE book_copies SET status = 'borrowed' WHERE copy_id IN (
    11, 12, 13, 14, 15,  -- Currently borrowed books (not overdue)
    16, 17, 18,          -- Overdue books (still borrowed)
    24, 25,              -- Severely overdue (still borrowed)
    28, 29, 30           -- Extended books (still borrowed)
);

-- Update book copy status to 'available' for copies that have been returned
UPDATE book_copies SET status = 'available' WHERE copy_id IN (
    1, 2, 3, 4, 5, 6, 7, 8, 9, 10,       -- Regular returned books
    19, 20, 21, 22, 23, 26, 27           -- Additional returned books
);

-- Set search path to public schema
SET search_path TO public;
"""

        # Execute the SQL script
        with SessionLocal() as db:
            logger.info("Starting database initialization...")
            db.execute(text(sql_script))
            db.commit()
            logger.info("Database initialization completed successfully!")

        return True
    except Exception as e:
        logger.error(f"Database initialization failed: {e}")
        return False

def reset_database():
    """Complete database reset: clean + initialize"""
    logger.info("=== Starting Complete Database Reset ===")
    
    # Step 1: Clean database
    if clean_database():
        logger.info("✓ Database cleaned successfully")
    else:
        logger.error("✗ Database cleanup failed")
        return False
    
    # Step 2: Initialize database
    if init_db():
        logger.info("✓ Database initialized successfully")
        logger.info("=== Database Reset Complete ===")
        return True
    else:
        logger.error("✗ Database initialization failed")
        return False

if __name__ == "__main__":
    import sys
    
    if len(sys.argv) > 1:
        command = sys.argv[1].lower()
        if command == "clean":
            clean_database()
        elif command == "init":
            init_db()
        elif command == "reset":
            reset_database()
        else:
            print("Usage:")
            print("  python script.py clean  - Clean database only")
            print("  python script.py init   - Initialize database only")
            print("  python script.py reset  - Clean + Initialize (recommended)")
    else:
        # Default: full reset
        reset_database()
<|MERGE_RESOLUTION|>--- conflicted
+++ resolved
@@ -441,20 +441,11 @@
     (10, 'A9012345K', '2025-04-20 00:00:00+00:00', '2025-05-04 00:00:00+00:00', '2025-05-04 00:00:00+00:00', 'returned'),  -- 14 days, returned on time
 
     -- Currently borrowed books (mostly 14 days default, some custom periods)
-<<<<<<< HEAD
-    (11, 'A1122334M', '2025-05-01', '2025-05-15', NULL, 'borrowed'),       -- 14 days
-    (12, 'A2233445N', '2025-05-02', '2025-05-16', NULL, 'borrowed'),       -- 14 days
-    (13, 'A3344556O', '2025-05-03', '2025-05-10', NULL, 'borrowed'),       -- 7 days
-    (14, 'A4455667P', '2025-05-04', '2025-06-03', NULL, 'borrowed'),       -- 30 days
-    (15, 'A5566778Q', '2025-05-05', '2025-05-19', NULL, 'borrowed'),       -- 14 days
-    (16, 'A0011223V', '2025-08-11', '2025-08-25', NULL, 'borrowed'),       -- 14 days, due soon
-=======
     (11, 'A1122334M', '2025-05-01 00:00:00+00:00', '2025-05-15 00:00:00+00:00', NULL, 'borrowed'),       -- 14 days
     (12, 'A2233445N', '2025-05-02 00:00:00+00:00', '2025-05-16 00:00:00+00:00', NULL, 'borrowed'),       -- 14 days
     (13, 'A3344556O', '2025-05-03 00:00:00+00:00', '2025-05-10 00:00:00+00:00', NULL, 'borrowed'),       -- 7 days
     (14, 'A4455667P', '2025-05-04 00:00:00+00:00', '2025-06-03 00:00:00+00:00', NULL, 'borrowed'),       -- 30 days
     (15, 'A5566778Q', '2025-05-05 00:00:00+00:00', '2025-05-19 00:00:00+00:00', NULL, 'borrowed'),       -- 14 days
->>>>>>> b6bc9403
 
     -- Overdue books (mostly 14 days default, some custom periods)
     (16, 'A6677889R', '2025-04-20 00:00:00+00:00', '2025-05-04 00:00:00+00:00', NULL, 'borrowed'),       -- 14 days, overdue
@@ -483,12 +474,7 @@
     (29, 'A9012345K', '2025-04-20 00:00:00+00:00', '2025-05-20 00:00:00+00:00', NULL, 'borrowed'),       -- 30 days, extended
 
     -- Extended but overdue (mostly 14 days default)
-<<<<<<< HEAD
-    (30, 'A0123456L', '2025-04-25', '2025-05-09', NULL, 'borrowed'),       -- 14 days, extended but overdue
-    (19, 'A0011223V', '2025-07-10', '2025-07-24', NULL, 'borrowed');       -- 14 days, extended but overdue
-=======
     (30, 'A0123456L', '2025-04-25 00:00:00+00:00', '2025-05-09 00:00:00+00:00', NULL, 'borrowed');       -- 14 days, extended but overdue
->>>>>>> b6bc9403
 
 -- Update book copy status to match borrowing records
 UPDATE book_copies SET status = 'borrowed' WHERE copy_id IN (
